--- conflicted
+++ resolved
@@ -63,46 +63,12 @@
 static bool should_log_flow_message(int error);
 static void check_rw_odp_flow(struct odp_flow *);
 
-<<<<<<< HEAD
-
-/* Clears 'all_dps' and enumerates the names of all known created
- * datapaths into it.  Returns 0 if successful, otherwise a positive 
- * errno value. */
-int
-dp_enumerate(struct svec *all_dps)
-{
-    int error;
-    int i;
-
-    svec_clear(all_dps);
-    error = 0;
-    for (i = 0; i < ODP_MAX; i++) {
-        struct dpif dpif;
-        char devname[16];
-        int retval;
-
-        sprintf(devname, "dp%d", i);
-        retval = dpif_open(devname, &dpif);
-        if (!retval) {
-            svec_add(all_dps, devname);
-            dpif_close(&dpif);
-        } else if (retval != ENODEV && !error) {
-            error = retval;
-        }
-    }
-    return error;
-}
-
-int
-dpif_open(const char *name, struct dpif *dpif)
-=======
 /* Performs periodic work needed by all the various kinds of dpifs.
  *
  * If your program opens any dpifs, it must call both this function and
  * netdev_run() within its main poll loop. */
 void
 dp_run(void)
->>>>>>> 6dd3fad4
 {
     int i;
     for (i = 0; i < N_DPIF_CLASSES; i++) {
