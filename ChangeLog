--- conflicted
+++ resolved
@@ -1,4 +1,3 @@
-<<<<<<< HEAD
 v0.99.2 - 18 Feb 2010
 ---------------------
     - Bug fixes
@@ -12,11 +11,11 @@
 v0.99.0 - 14 Jan 2010
 ---------------------
     - User-space forwarding engine
-=======
+    - Bug fixes
+	
 v0.90.7 - 29 Nov 2009
 ---------------------
     - Add support for NetFlow active timeouts
->>>>>>> 347401f7
     - Bug fixes
 
 v0.90.6 - 6 Oct 2009
